--- conflicted
+++ resolved
@@ -54,23 +54,11 @@
 type MockRuntime struct {
 }
 
-<<<<<<< HEAD
-func (m *MockRuntime) InvocationStrategies() []InvocationStrategy {
-	return []InvocationStrategy{}
-}
-
-func (m *MockRuntime) InvocationPayload(context *Context, workdir string, files ...string) ([]InvocationPayload, error) {
-	panic("implement me")
-}
-
-func (m *MockRuntime) MakeDeployment(c *Context, s ...string) (Deployable, error) {
-=======
 func (m *MockRuntime) Identifier() string {
 	panic("implement me")
 }
 
 func (m *MockRuntime) MakeDeployment(c *Options, s ...string) (Deployable, error) {
->>>>>>> cded0a53
 	panic("implement me")
 }
 
@@ -125,14 +113,6 @@
 	return m.runtimeID
 }
 
-func (m *MockInvocation) Status() InvocationStatus {
-	if m.ERR != nil {
-		return Failure
-	} else {
-		return Success
-	}
-}
-
 func (m *MockInvocation) MarkAsResubmitted() {
 	//NO-OP
 }
